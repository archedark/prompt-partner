#!/bin/bash

# Set terminal title
echo -e "\033]0;Promptner Startup Script\007"

# Color codes
GREEN='\033[0;32m'
RED='\033[0;31m'
YELLOW='\033[1;33m'
BLUE='\033[0;34m'
NC='\033[0m' # No Color

# Check if Node.js is installed
echo "Checking Node.js installation..."
if ! command -v node &> /dev/null; then
    echo -e "${RED}Node.js is not installed. Please install Node.js and try again.${NC}"
    exit 1
fi

# Check if npm is installed
echo "Checking npm installation..."
if ! command -v npm &> /dev/null; then
    echo -e "${RED}npm is not installed. Please install npm and try again.${NC}"
    exit 1
fi

# Function to check if a port is available
check_port() {
    if lsof -Pi :$1 -sTCP:LISTEN -t >/dev/null ; then
        echo -e "${RED}Port $1 is already in use. Please free up the port and try again.${NC}"
        return 1
    fi
    return 0
}

# Install dependencies only if node_modules is missing
npm_cmd_install() {
    if [ ! -d "$1/node_modules" ]; then
        echo "Installing dependencies in $1..."
        (cd "$1" && npm install)
    fi
}

# Check port availability
echo "Checking port availability..."
check_port 3001 || exit 1  # Frontend port
check_port 5001 || exit 1  # Backend port

echo -e "${GREEN}Starting Promptner servers...${NC}"

# Check if dependencies need to be installed
BACKEND_DEPS_NEEDED=0
FRONTEND_DEPS_NEEDED=0

if [ ! -d "backend/node_modules" ]; then
    BACKEND_DEPS_NEEDED=1
fi

if [ ! -d "frontend/node_modules" ]; then
    FRONTEND_DEPS_NEEDED=1
fi

# Install dependencies only if needed
if [ $BACKEND_DEPS_NEEDED -eq 1 ]; then
    echo -e "${BLUE}Installing backend dependencies...${NC}"
    (cd backend && npm ci --no-audit --no-fund)
    if [ $? -ne 0 ]; then
        echo -e "${RED}Failed to install backend dependencies.${NC}"
        exit 1
    fi
fi

if [ $FRONTEND_DEPS_NEEDED -eq 1 ]; then
    echo -e "${BLUE}Installing frontend dependencies...${NC}"
    (cd frontend && npm ci --no-audit --no-fund)
    if [ $? -ne 0 ]; then
        echo -e "${RED}Failed to install frontend dependencies.${NC}"
        exit 1
    fi
fi

# Start both servers in parallel
echo -e "${YELLOW}Starting backend and frontend servers simultaneously...${NC}"

# Start backend server
<<<<<<< HEAD
(cd backend && npm start) &
BACKEND_PID=$!

# Start frontend server (no waiting)
(cd frontend && npm start) &
FRONTEND_PID=$!
=======
echo -e "${YELLOW}Starting backend server...${NC}"

npm_cmd_install backend && \
cd backend && \
echo "Starting backend server..." && \
npm start &

cd ..

# Wait a moment before starting frontend
sleep 5

# Start frontend server
echo -e "${YELLOW}Starting frontend server...${NC}"
npm_cmd_install frontend && \
cd frontend && \
echo "Starting frontend server..." && \
npm start &
>>>>>>> 11057479

echo -e "${GREEN}Servers are starting. Please wait...${NC}"
echo -e "${YELLOW}Frontend will be available at http://localhost:3001${NC}"
echo -e "${YELLOW}Backend will be available at http://localhost:5001${NC}"

# Keep the script running but allow for clean shutdown with Ctrl+C
trap "kill $BACKEND_PID $FRONTEND_PID; exit" INT
wait <|MERGE_RESOLUTION|>--- conflicted
+++ resolved
@@ -83,14 +83,6 @@
 echo -e "${YELLOW}Starting backend and frontend servers simultaneously...${NC}"
 
 # Start backend server
-<<<<<<< HEAD
-(cd backend && npm start) &
-BACKEND_PID=$!
-
-# Start frontend server (no waiting)
-(cd frontend && npm start) &
-FRONTEND_PID=$!
-=======
 echo -e "${YELLOW}Starting backend server...${NC}"
 
 npm_cmd_install backend && \
@@ -109,7 +101,6 @@
 cd frontend && \
 echo "Starting frontend server..." && \
 npm start &
->>>>>>> 11057479
 
 echo -e "${GREEN}Servers are starting. Please wait...${NC}"
 echo -e "${YELLOW}Frontend will be available at http://localhost:3001${NC}"
